const http = require('http');
const crypto = require('crypto');
const express = require('express');
const helmet = require('helmet');
const morgan = require('morgan');
const twilio = require('twilio');
const WebSocket = require('ws');

const {
  ensureConfig,
  buildConfigReport,
  requireAuth,
  createDashboardCors,
<<<<<<< HEAD
  createServiceLogger
=======
  verifyTwilioSignature
>>>>>>> db2a8f33
} = require('@repo/common');

const SERVICE_NAME = 'call-agent-svc';
const SIP_SESSION_HEADER = 'X-Session-Id';
const DEFAULT_MODEL = 'gpt-4o-realtime-preview-2024-12-17';
const DEFAULT_VOICE = 'alloy';
const DEFAULT_INSTRUCTIONS = 'You are a helpful AI voice assistant. Keep responses short, speak clearly, and confirm understanding when needed.';
const DEFAULT_GREETING = 'Hello! I\'m an AI assistant here to help. How can I assist you today?';
const DEFAULT_SESSION_RETENTION_MS = 15 * 60 * 1000;
const SIGNATURE_TOLERANCE_SECONDS = 5 * 60;

const globalFetch = typeof fetch === 'function' ? fetch.bind(globalThis) : null;

function bootstrap() {
  try {
    ensureConfig();
  } catch (err) {
    console.error(`${SERVICE_NAME}: configuration validation failed`, err.cause || err);
    process.exit(1);
  }

  const runtime = buildRuntimeConfig();
  const logger = createLogFacade(runtime.loggingUrl);
  const sessionStore = createSessionStore(logger);

  logger.info('Bootstrapping service', {
    port: runtime.port,
    testMode: runtime.twilio.testMode,
    publicBaseUrl: runtime.publicBaseUrl || null,
    openAiProjectId: runtime.openAi.projectId || null,
    openAiModel: runtime.openAi.model,
    openAiVoice: runtime.openAi.voice,
    hasWebhookSecret: Boolean(runtime.openAi.webhookSecret)
  });

  if (!runtime.openAi.key) {
    logger.warn('OPENAI_API_KEY not configured; call acceptance will fail');
  }

  if (!runtime.openAi.projectId) {
    logger.warn('OPENAI_PROJECT_ID not configured; outbound calls cannot reach OpenAI SIP endpoint');
  }

  if (!runtime.openAi.webhookSecret) {
    logger.warn('OPENAI_WEBHOOK_SECRET not configured; webhook verification disabled');
  }

  if (!runtime.publicBaseUrl) {
    logger.warn('WEBHOOK_PUBLIC_BASE_URL not configured; external webhooks will not reach this service');
  }

  if (!runtime.twilio.testMode && (!runtime.twilio.accountSid || !runtime.twilio.authToken)) {
    logger.warn('Twilio credentials missing while TWILIO_TEST_MODE disabled; outbound call attempts will fail');
  }

  const twilioClient = buildTwilioClient(runtime.twilio, logger);

  const app = express();
<<<<<<< HEAD
  const server = http.createServer(app);

  app.use(helmet());
  app.use(morgan('combined'));
  app.use(createDashboardCors());

  const openAiWebhookRouter = express.Router();
  openAiWebhookRouter.use(express.raw({ type: '*/*', limit: '1mb' }));
  openAiWebhookRouter.post('/', async (req, res) => {
    if (!runtime.openAi.webhookSecret) {
      logger.warn('Received OpenAI webhook but OPENAI_WEBHOOK_SECRET is not configured');
      return res.status(403).send('Webhook secret not configured');
    }

    const signature = req.get('webhook-signature');
    const timestamp = req.get('webhook-timestamp');
    const rawBody = Buffer.isBuffer(req.body) ? req.body : Buffer.from(req.body || '');

    if (!verifyOpenAiSignature(rawBody, signature, timestamp, runtime.openAi.webhookSecret)) {
      logger.warn('Rejected OpenAI webhook due to invalid signature');
      return res.status(400).send('Invalid signature');
    }

    let event;
    try {
      event = JSON.parse(rawBody.toString('utf8'));
    } catch (err) {
      logger.error('Failed to parse OpenAI webhook payload', { error: serializeError(err) });
      return res.status(400).send('Invalid JSON');
    }

    const eventType = event?.type || 'unknown';
    const callId = event?.data?.call_id || null;

    logger.info('Received OpenAI webhook event', {
      type: eventType,
      callId,
      sessionHeader: extractSessionIdFromSipHeaders(event?.data?.sip_headers)
    });

    switch (eventType) {
      case 'realtime.call.incoming': {
        if (!runtime.openAi.key) {
          logger.error('Cannot accept OpenAI call without OPENAI_API_KEY');
          return res.status(500).send('OpenAI not configured');
        }

        if (!globalFetch) {
          logger.error('Global fetch API unavailable; cannot accept OpenAI call');
          return res.status(500).send('fetch unavailable');
        }

        if (!callId) {
          logger.error('realtime.call.incoming missing call_id');
          return res.status(400).send('call_id missing');
        }

        const sessionId = extractSessionIdFromSipHeaders(event.data?.sip_headers) || null;
        const session = sessionId ? sessionStore.get(sessionId) : null;

        if (!session) {
          logger.warn('OpenAI webhook could not find matching session', {
            callId,
            sessionId
          });
        } else {
          sessionStore.attachOpenAiCallId(session.sessionId, callId);
          sessionStore.updateStatus(session.sessionId, 'openai_call_incoming', {
            callId,
            sipHeaders: event.data?.sip_headers || []
          });
        }

        try {
          const acceptPayload = buildOpenAiAcceptPayload(runtime, session);
          const acceptUrl = `${runtime.openAi.baseUrl.replace(/\/$/, '')}/v1/realtime/calls/${callId}/accept`;
          const response = await globalFetch(acceptUrl, {
            method: 'POST',
            headers: {
              Authorization: `Bearer ${runtime.openAi.key}`,
              'Content-Type': 'application/json'
            },
            body: JSON.stringify(acceptPayload)
          });

          if (!response.ok) {
            const text = await response.text().catch(() => '');
            logger.error('OpenAI call acceptance failed', {
              callId,
              status: response.status,
              body: text
            });
            if (session) {
              sessionStore.updateStatus(session.sessionId, 'openai_accept_failed', {
                status: response.status,
                body: text
              });
            }
            return res.status(502).send('OpenAI call acceptance failed');
          }

          if (session) {
            sessionStore.updateStatus(session.sessionId, 'openai_call_accepted', { callId });
          }

          res.status(200).json({ status: 'accepted' });

          setImmediate(() => {
            try {
              const monitorSocket = monitorOpenAiCall(callId, session, runtime.openAi, logger, sessionStore);
              if (session && monitorSocket) {
                sessionStore.setMonitor(session.sessionId, monitorSocket);
              }
            } catch (monitorErr) {
              logger.error('Failed to start OpenAI realtime monitor', {
                callId,
                error: serializeError(monitorErr)
              });
            }
          });
          return;
        } catch (err) {
          logger.error('OpenAI call acceptance threw error', {
            callId,
            error: serializeError(err)
          });
          if (session) {
            sessionStore.updateStatus(session.sessionId, 'openai_accept_error', {
              error: serializeError(err)
            });
          }
          return res.status(500).send('OpenAI call acceptance error');
        }
      }
      case 'realtime.call.hangup': {
        if (callId) {
          sessionStore.updateStatusByOpenAiCallId(callId, 'openai_call_hangup', {
            reason: event?.data?.reason || null
          });
          sessionStore.closeByOpenAiCallId(callId, {
            reason: event?.data?.reason || null
          });
        }
        return res.status(200).json({ status: 'acknowledged' });
      }
      default:
        return res.status(200).json({ status: 'ignored', type: eventType });
    }
  });
  app.use('/webhooks/openai', openAiWebhookRouter);

  app.use(express.json({ limit: '512kb' }));
  app.use(express.urlencoded({ extended: false }));

  const twilioWebhookRouter = express.Router();
  twilioWebhookRouter.use(express.urlencoded({ extended: false }));
  twilioWebhookRouter.use(createTwilioSignatureValidator(runtime, logger));
  twilioWebhookRouter.post('/status', (req, res) => {
    const payload = { ...req.body };
    logger.debug('Received Twilio status callback', payload);
    if (payload.CallSid) {
      const status = payload.CallStatus || payload.CallStatusCallbackEvent || 'unknown';
      sessionStore.updateStatusByCallSid(payload.CallSid, `twilio_${status}`, { payload });
      if (['completed', 'failed', 'busy', 'no-answer', 'canceled'].includes(status)) {
        sessionStore.closeByCallSid(payload.CallSid, { reason: status, payload });
      }
    }
    res.status(204).end();
  });
  app.use('/webhooks/twilio', twilioWebhookRouter);

  app.use(requireAuth());
=======
  const dashboardCors = createDashboardCors();
  const authMiddleware = requireAuth();

  app.use(helmet());
  app.use(express.json({ limit: '512kb' }));
  app.use(express.urlencoded({ extended: false }));
  app.use(morgan('combined'));
  app.use(dashboardCors);
>>>>>>> db2a8f33

  app.get('/health', authMiddleware, (req, res) => {
    res.json({ service: SERVICE_NAME, status: 'ok', timestamp: new Date().toISOString() });
  });

  app.get('/config/validate', authMiddleware, (req, res) => {
    res.json(buildConfigReport(SERVICE_NAME));
  });

<<<<<<< HEAD
  app.post('/call', async (req, res) => {
    const requestPayload = req.body || {};
    const to = typeof requestPayload.to === 'string' ? requestPayload.to.trim() : '';
    const from = typeof requestPayload.from === 'string' ? requestPayload.from.trim() : runtime.twilio.callerId;
    const instructions = sanitizePrompt(requestPayload.instructions, runtime.openAi.instructions);
    const voice = sanitizeString(requestPayload.voice, runtime.openAi.voice);
    const model = sanitizeString(requestPayload.model, runtime.openAi.model);
    const greeting = sanitizePrompt(requestPayload.greeting, runtime.openAi.greeting);
    const metadata = requestPayload.metadata && typeof requestPayload.metadata === 'object' ? requestPayload.metadata : null;

    if (!to) {
      return res.status(400).json({ error: 'MISSING_DESTINATION', message: 'Request body must include `to` E.164 phone number.' });
    }

    if (!from) {
      return res.status(400).json({ error: 'MISSING_CALLER_ID', message: 'No caller ID provided. Configure TWILIO_CALLER_ID or include `from` in the payload.' });
    }

    if (!runtime.openAi.key || !runtime.openAi.projectId) {
      logger.error('Rejecting call initiation: OpenAI configuration incomplete');
      return res.status(500).json({ error: 'OPENAI_NOT_CONFIGURED', message: 'OPENAI_API_KEY and OPENAI_PROJECT_ID must be set to start calls.' });
    }

    const session = sessionStore.createSession({
      to,
      from,
      instructions,
      voice,
      model,
      greeting,
      metadata
    });

    logger.info('Dispatching outbound call request', {
      sessionId: session.sessionId,
      to,
      from,
      voice,
      model
    });

    if (runtime.twilio.testMode) {
      const fakeSid = `CA${crypto.randomBytes(16).toString('hex')}`;
      sessionStore.attachCallSid(session.sessionId, fakeSid);
      sessionStore.updateStatus(session.sessionId, 'simulated', { note: 'Twilio test mode enabled' });
      return res.status(202).json({
        status: 'simulated',
        callSid: fakeSid,
        sessionId: session.sessionId,
        to,
        from,
        voice,
        model
      });
    }

    if (!twilioClient) {
      logger.error('Twilio client unavailable while TWILIO_TEST_MODE is false. Check credentials.');
      sessionStore.updateStatus(session.sessionId, 'failed', { reason: 'twilio_client_unavailable' });
      return res.status(500).json({ error: 'TWILIO_NOT_CONFIGURED', message: 'Twilio client unavailable.' });
    }

    try {
      const twiml = buildOutboundDialTwiml(runtime.openAi.projectId, session.sessionId);
      const params = {
        to,
        from,
        twiml
      };

      if (runtime.publicBaseUrl) {
        params.statusCallback = buildPublicHttpUrl(runtime.publicBaseUrl, '/webhooks/twilio/status');
        params.statusCallbackMethod = 'POST';
        params.statusCallbackEvent = ['initiated', 'ringing', 'answered', 'completed', 'busy', 'failed', 'no-answer'];
      }

      const call = await twilioClient.calls.create(params);

      sessionStore.attachCallSid(session.sessionId, call.sid);
      sessionStore.updateStatus(session.sessionId, 'queued', { accountSid: call.accountSid });

      logger.info('Twilio call created', {
        sessionId: session.sessionId,
        callSid: call.sid,
        accountSid: call.accountSid
      });

      res.status(202).json({
        status: 'queued',
        callSid: call.sid,
        sessionId: session.sessionId,
        to,
        from,
        voice,
        model
      });
    } catch (err) {
      logger.error('Twilio call creation failed', { error: serializeError(err) });
      sessionStore.updateStatus(session.sessionId, 'failed', { error: serializeError(err) });
      res.status(502).json({
        error: 'TWILIO_CALL_FAILED',
        message: err?.message || 'Twilio call initiation failed.'
      });
    }
  });

  const serverInstance = server.listen(runtime.port, () => {
    logger.info(`${SERVICE_NAME} listening`, { port: runtime.port, testMode: runtime.twilio.testMode });
  });

  setInterval(() => {
    const pruned = sessionStore.prune(runtime.sessionRetentionMs);
    if (pruned > 0) {
      logger.debug('Pruned inactive call sessions', { count: pruned });
    }
  }, Math.max(runtime.sessionRetentionMs / 3, 30_000));

  return serverInstance;
}

function buildRuntimeConfig() {
  return {
    port: Number.parseInt(process.env.PORT, 10) || 4020,
    publicBaseUrl: sanitizeString(process.env.WEBHOOK_PUBLIC_BASE_URL, ''),
    loggingUrl: sanitizeString(process.env.LOGGING_URL, ''),
    sessionRetentionMs: parseInteger(process.env.CALL_AGENT_SESSION_RETENTION_MS, DEFAULT_SESSION_RETENTION_MS),
    openAi: {
      key: sanitizeString(process.env.OPENAI_API_KEY, ''),
      baseUrl: sanitizeString(process.env.OPENAI_API_BASE_URL, 'https://api.openai.com'),
      projectId: sanitizeString(process.env.OPENAI_PROJECT_ID, ''),
      model: sanitizeString(process.env.OPENAI_MODEL, DEFAULT_MODEL),
      voice: sanitizeString(process.env.OPENAI_REALTIME_VOICE, DEFAULT_VOICE),
      instructions: sanitizePrompt(process.env.CALL_AGENT_DEFAULT_INSTRUCTIONS, DEFAULT_INSTRUCTIONS),
      greeting: sanitizePrompt(process.env.CALL_AGENT_GREETING, DEFAULT_GREETING),
      webhookSecret: sanitizeString(process.env.OPENAI_WEBHOOK_SECRET, '')
    },
    twilio: {
      accountSid: sanitizeString(process.env.TWILIO_ACCOUNT_SID, ''),
      authToken: sanitizeString(process.env.TWILIO_AUTH_TOKEN, ''),
      callerId: sanitizeString(process.env.TWILIO_CALLER_ID, ''),
      baseUrl: sanitizeString(process.env.TWILIO_API_BASE_URL || process.env.TWILIO_BASE_URL, ''),
      webhookSecret: sanitizeString(process.env.TWILIO_WEBHOOK_SECRET || process.env.TWILIO_AUTH_TOKEN, ''),
      testMode: parseBoolean(process.env.TWILIO_TEST_MODE, true)
    }
  };
}

function buildTwilioClient(twilioConfig, logger) {
  if (!twilioConfig.accountSid || !twilioConfig.authToken) {
    return null;
  }
  const client = twilio(twilioConfig.accountSid, twilioConfig.authToken, { lazyLoading: true });
  if (twilioConfig.baseUrl) {
    try {
      client.requestClient.setBaseUrl?.(twilioConfig.baseUrl);
      logger.info('Configured custom Twilio API base URL', { baseUrl: twilioConfig.baseUrl });
    } catch (err) {
      logger.warn('Unable to configure Twilio API base URL; continuing with default', { error: serializeError(err) });
    }
  }
  return client;
}

function buildOutboundDialTwiml(projectId, sessionId) {
  const voiceResponse = new twilio.twiml.VoiceResponse();
  const dial = voiceResponse.dial({ answerOnBridge: true });
  const headerValue = sessionId ? encodeURIComponent(sessionId) : '';
  const sipUrl = `sip:${projectId}@sip.api.openai.com;transport=tls${headerValue ? `?${SIP_SESSION_HEADER}=${headerValue}` : ''}`;
  dial.sip(sipUrl);
  return voiceResponse.toString();
}

function buildPublicHttpUrl(baseUrl, path) {
  const url = new URL(path, baseUrl);
  return url.toString();
}

function buildOpenAiAcceptPayload(runtime, session) {
  const instructions = session?.instructions || runtime.openAi.instructions;
  const voice = session?.voice || runtime.openAi.voice;
  const model = session?.model || runtime.openAi.model;

  const payload = {
    type: 'realtime',
    model,
    instructions,
    modalities: ['audio', 'text'],
    input_audio_format: { type: 'g711_ulaw', sample_rate: 8000 },
    output_audio_format: { type: 'g711_ulaw', sample_rate: 8000 }
  };

  if (voice) {
    payload.voice = voice;
  }

  if (session?.metadata) {
    payload.metadata = session.metadata;
  }

  return payload;
}

function buildOpenAiRealtimeCallUrl(baseUrl, callId) {
  const url = new URL('/v1/realtime', baseUrl || 'https://api.openai.com');
  if (callId) {
    url.searchParams.set('call_id', callId);
  }
  if (url.protocol === 'https:') {
    url.protocol = 'wss:';
  } else if (url.protocol === 'http:') {
    url.protocol = 'ws:';
  }
  return url.toString();
}

function monitorOpenAiCall(callId, session, openAiConfig, logger, sessionStore) {
  if (!callId || !openAiConfig?.key) {
    return null;
  }

  const url = buildOpenAiRealtimeCallUrl(openAiConfig.baseUrl, callId);
  const sessionId = session?.sessionId || null;

  const socket = new WebSocket(url, {
    headers: {
      Authorization: `Bearer ${openAiConfig.key}`,
      'OpenAI-Beta': 'realtime=v1',
      'User-Agent': `${SERVICE_NAME}/1.0`
    }
  });

  socket.on('open', () => {
    logger.info('Connected to OpenAI realtime session', { callId, sessionId, url });
    const greeting = session?.greeting || openAiConfig.greeting;
    const voice = session?.voice || openAiConfig.voice;

    if (greeting) {
      const message = {
        type: 'response.create',
        response: {
          modalities: ['audio'],
          instructions: greeting
        }
      };
      if (voice) {
        message.response.audio = { voice, format: 'g711_ulaw' };
      }
      try {
        socket.send(JSON.stringify(message));
        logger.debug('Sent greeting to OpenAI realtime session', { callId, sessionId });
      } catch (err) {
        logger.error('Failed to send greeting to OpenAI realtime session', {
          callId,
          sessionId,
          error: serializeError(err)
        });
      }
    }
  });

  socket.on('message', (raw) => {
    try {
      const event = JSON.parse(raw.toString());
      const type = event?.type || 'unknown';
      if (type === 'response.output_text.delta' && event?.delta) {
        logger.debug('OpenAI text delta', {
          callId,
          sessionId,
          text: String(event.delta).slice(0, 120)
        });
      } else if (type === 'response.completed') {
        logger.debug('OpenAI response completed', { callId, sessionId });
      } else if (type === 'error' || type === 'response.error') {
        logger.error('OpenAI realtime error event', { callId, sessionId, event });
      } else if (type === 'realtime.session.ended') {
        logger.info('OpenAI realtime session ended', { callId, sessionId });
      }
    } catch (_err) {
      logger.debug('Received non-JSON OpenAI realtime frame', { callId, sessionId });
    }
  });

  socket.on('close', (code, reason) => {
    logger.info('OpenAI realtime monitor closed', {
      callId,
      sessionId,
      code,
      reason: reason?.toString()
    });
    if (sessionId) {
      sessionStore.clearMonitor(sessionId, socket);
    }
=======
  // Dispatch endpoint (test mode for now)
  app.post('/call', authMiddleware, (req, res) => {
    const { to, from, message } = req.body || {};
    const testMode = (process.env.TWILIO_TEST_MODE || 'true').toLowerCase() !== 'false';
    const callSid = `CA${Math.random().toString(36).slice(2, 10)}${Date.now()}`;
    const payload = {
      status: testMode ? 'simulated' : 'queued',
      to: to || 'unknown',
      from: from || process.env.TWILIO_CALLER_ID || 'unknown',
      message: message || null,
      callSid
    };
    res.status(202).json(payload);
  });

  // Webhook placeholders with basic auth; signature verification to be added
  app.post('/webhooks/twilio/status', twilioSignatureMiddleware, (req, res) => {
    res.status(204).end();
  });

  app.post('/webhooks/twilio/media', twilioSignatureMiddleware, (req, res) => {
    res.status(204).end();
>>>>>>> db2a8f33
  });

  socket.on('error', (err) => {
    logger.error('OpenAI realtime monitor socket error', {
      callId,
      sessionId,
      error: serializeError(err)
    });
  });

  return socket;
}

function createTwilioSignatureValidator(runtime, logger) {
  const secret = runtime.twilio.webhookSecret;
  const baseUrl = runtime.publicBaseUrl;
  if (!secret) {
    logger.warn('Twilio webhook signature verification disabled (no TWILIO_WEBHOOK_SECRET or TWILIO_AUTH_TOKEN)');
    return (_req, _res, next) => next();
  }
  if (!baseUrl) {
    logger.warn('Cannot validate Twilio signatures without WEBHOOK_PUBLIC_BASE_URL; bypassing verification');
    return (_req, _res, next) => next();
  }
  return (req, res, next) => {
    const signature = req.get('x-twilio-signature');
    if (!signature) {
      logger.warn('Twilio webhook missing X-Twilio-Signature header');
      return res.status(403).send('Signature required');
    }
    const expectedUrl = buildPublicHttpUrl(baseUrl, req.originalUrl || req.url);
    const params = req.body && typeof req.body === 'object' ? req.body : {};
    const valid = twilio.validateRequest(secret, signature, expectedUrl, params);
    if (!valid) {
      logger.warn('Invalid Twilio webhook signature', { expectedUrl });
      return res.status(403).send('Invalid signature');
    }
    return next();
  };
}

function createLogFacade(loggingUrl) {
  const hasLogging = Boolean(loggingUrl);
  const serviceLogger = hasLogging
    ? createServiceLogger({ service: SERVICE_NAME, loggingUrl, broadcast: null })
    : null;

  const emit = (level, message, data) => {
    const timestamp = new Date().toISOString();
    const logLine = `[${timestamp}] [${SERVICE_NAME}] ${message}`;
    if (data) {
      if (level === 'error') {
        console.error(logLine, data);
      } else {
        console.log(logLine, data);
      }
    } else {
      if (level === 'error') {
        console.error(logLine);
      } else {
        console.log(logLine);
      }
    }
    if (!serviceLogger) return;
    const payload = data ? { data } : undefined;
    if (level === 'info') serviceLogger.info(message, payload);
    else if (level === 'warn') serviceLogger.warn(message, payload);
    else if (level === 'error') serviceLogger.error(message, payload);
  };

  return {
    info: (msg, data) => emit('info', msg, data),
    warn: (msg, data) => emit('warn', msg, data),
    error: (msg, data) => emit('error', msg, data),
    debug: (msg, data) => {
      const timestamp = new Date().toISOString();
      const line = `[${timestamp}] [${SERVICE_NAME}] ${msg}`;
      if (data) {
        console.debug(line, data);
      } else {
        console.debug(line);
      }
    }
  };
}

function createSessionStore(logger) {
  const byId = new Map();
  const byCallSid = new Map();
  const byOpenAiCallId = new Map();

  return {
    createSession(data) {
      const sessionId = crypto.randomUUID();
      const record = {
        sessionId,
        to: data.to,
        from: data.from,
        instructions: data.instructions,
        voice: data.voice,
        model: data.model,
        greeting: data.greeting,
        metadata: data.metadata || null,
        createdAt: Date.now(),
        updatedAt: Date.now(),
        status: 'created',
        callSid: null,
        openAiCallId: null,
        monitorSocket: null,
        monitoring: false,
        lastDetail: null
      };
      byId.set(sessionId, record);
      logger.debug('Registered new call session', { sessionId, to: data.to, model: data.model, voice: data.voice });
      return record;
    },
    get(sessionId) {
      return byId.get(sessionId) || null;
    },
    getByOpenAiCallId(callId) {
      return byOpenAiCallId.get(callId) || null;
    },
    attachCallSid(sessionId, callSid) {
      const session = byId.get(sessionId);
      if (!session) return;
      session.callSid = callSid;
      session.updatedAt = Date.now();
      byCallSid.set(callSid, session);
    },
    attachOpenAiCallId(sessionId, callId) {
      const session = byId.get(sessionId);
      if (!session) return;
      session.openAiCallId = callId;
      session.updatedAt = Date.now();
      byOpenAiCallId.set(callId, session);
    },
    setMonitor(sessionId, socket) {
      const session = byId.get(sessionId);
      if (!session) return;
      if (session.monitorSocket && session.monitorSocket !== socket) {
        try {
          session.monitorSocket.close(1000, 'monitor_replaced');
        } catch (err) {
          logger.warn('Failed to close existing OpenAI monitor socket', { sessionId, error: serializeError(err) });
        }
      }
      session.monitorSocket = socket || null;
      session.monitoring = Boolean(socket);
      session.updatedAt = Date.now();
    },
    clearMonitor(sessionId, socket) {
      const session = byId.get(sessionId);
      if (!session) return;
      if (session.monitorSocket && session.monitorSocket !== socket) {
        try {
          session.monitorSocket.close(1000, 'monitor_cleared');
        } catch (err) {
          logger.warn('Failed to close OpenAI monitor socket', { sessionId, error: serializeError(err) });
        }
      }
      session.monitorSocket = null;
      session.monitoring = false;
      session.updatedAt = Date.now();
    },
    updateStatus(sessionId, status, detail) {
      const session = byId.get(sessionId);
      if (!session) return;
      session.status = status;
      session.updatedAt = Date.now();
      if (detail) session.lastDetail = detail;
    },
    updateStatusByCallSid(callSid, status, detail) {
      const session = byCallSid.get(callSid);
      if (!session) return;
      this.updateStatus(session.sessionId, status, detail);
    },
    updateStatusByOpenAiCallId(callId, status, detail) {
      const session = byOpenAiCallId.get(callId);
      if (!session) return;
      this.updateStatus(session.sessionId, status, detail);
    },
    close(sessionId, detail) {
      const session = byId.get(sessionId);
      if (!session) return;
      if (detail) session.lastDetail = detail;
      session.status = 'closed';
      session.updatedAt = Date.now();
      if (session.monitorSocket) {
        try {
          session.monitorSocket.close(1000, 'session_closed');
        } catch (err) {
          logger.warn('Failed to close OpenAI monitor socket during session close', { sessionId, error: serializeError(err) });
        }
        session.monitorSocket = null;
      }
      session.monitoring = false;
    },
    closeByCallSid(callSid, detail) {
      const session = byCallSid.get(callSid);
      if (!session) return;
      this.close(session.sessionId, detail);
    },
    closeByOpenAiCallId(callId, detail) {
      const session = byOpenAiCallId.get(callId);
      if (!session) return;
      this.close(session.sessionId, detail);
    },
    prune(retentionMs) {
      const now = Date.now();
      let removed = 0;
      for (const [sessionId, session] of byId.entries()) {
        if (now - session.updatedAt > retentionMs) {
          if (session.monitorSocket) {
            try {
              session.monitorSocket.close(1000, 'session_pruned');
            } catch (err) {
              logger.warn('Failed to close OpenAI monitor socket during prune', { sessionId, error: serializeError(err) });
            }
          }
          byId.delete(sessionId);
          if (session.callSid) byCallSid.delete(session.callSid);
          if (session.openAiCallId) byOpenAiCallId.delete(session.openAiCallId);
          removed += 1;
        }
      }
      return removed;
    }
  };
}

function verifyOpenAiSignature(rawBody, signatureHeader, timestampHeader, secret) {
  if (!secret || !signatureHeader || !timestampHeader) return false;

  const signature = extractOpenAiSignature(signatureHeader);
  if (!signature) return false;

  const timestamp = Number.parseInt(String(timestampHeader), 10);
  if (!Number.isFinite(timestamp)) return false;

  const nowSeconds = Math.floor(Date.now() / 1000);
  if (Math.abs(nowSeconds - timestamp) > SIGNATURE_TOLERANCE_SECONDS) {
    return false;
  }

  const payload = `${timestamp}.${rawBody.toString('utf8')}`;
  const expected = crypto.createHmac('sha256', secret).update(payload).digest('base64');

  const expectedBuf = Buffer.from(expected, 'utf8');
  const providedBuf = Buffer.from(signature, 'utf8');
  if (expectedBuf.length !== providedBuf.length) {
    return false;
  }
  return crypto.timingSafeEqual(expectedBuf, providedBuf);
}

function extractOpenAiSignature(header) {
  if (!header) return null;
  const normalized = header.replace('v1,', 'v1=');
  const parts = normalized.split(',');
  for (const part of parts) {
    const trimmed = part.trim();
    if (trimmed.startsWith('v1=')) {
      return trimmed.slice(3).trim();
    }
  }
  if (normalized.startsWith('v1=')) {
    return normalized.slice(3).trim();
  }
  return normalized.trim();
}

function extractSessionIdFromSipHeaders(sipHeaders) {
  if (!Array.isArray(sipHeaders)) return null;
  const header = sipHeaders.find((item) => typeof item?.name === 'string' && item.name.toLowerCase() === SIP_SESSION_HEADER.toLowerCase());
  if (!header || typeof header.value !== 'string') return null;
  const value = header.value.trim();
  try {
    return decodeURIComponent(value);
  } catch (_err) {
    return value;
  }
}

function parseBoolean(value, defaultValue) {
  if (value === undefined || value === null || value === '') return defaultValue;
  const normalized = String(value).trim().toLowerCase();
  if (['true', '1', 'yes', 'y', 'on'].includes(normalized)) return true;
  if (['false', '0', 'no', 'n', 'off'].includes(normalized)) return false;
  return defaultValue;
}

function parseInteger(value, fallback) {
  const num = Number.parseInt(value, 10);
  return Number.isFinite(num) ? num : fallback;
}

function sanitizeString(value, fallback) {
  if (typeof value !== 'string') return fallback;
  const trimmed = value.trim();
  return trimmed || fallback;
}

function sanitizePrompt(value, fallback) {
  if (typeof value === 'string' && value.trim()) {
    return value.trim();
  }
  return fallback;
}

function serializeError(err) {
  if (!err) return null;
  return {
    message: err.message,
    stack: err.stack,
    code: err.code,
    status: err.status,
    name: err.name
  };
}

if (require.main === module) {
  bootstrap();
}

<<<<<<< HEAD
module.exports = { bootstrap };
=======
module.exports = { bootstrap };

function twilioSignatureMiddleware(req, res, next) {
  const secret = process.env.TWILIO_WEBHOOK_SECRET;
  if (!secret) {
    return next();
  }

  const signature = req.get('X-Twilio-Signature');
  const url = buildFullUrl(req);
  const params = req.body || {};

  const valid = verifyTwilioSignature({
    authToken: secret,
    url,
    params,
    signature
  });

  if (!valid) {
    return res.status(403).json({ error: 'Invalid Twilio signature' });
  }

  return next();
}

function buildFullUrl(req) {
  const protocol = req.headers['x-forwarded-proto'] || req.protocol || 'https';
  const host = req.headers['x-forwarded-host'] || req.headers.host;
  return `${protocol}://${host}${req.originalUrl}`;
}
>>>>>>> db2a8f33
<|MERGE_RESOLUTION|>--- conflicted
+++ resolved
@@ -11,11 +11,9 @@
   buildConfigReport,
   requireAuth,
   createDashboardCors,
-<<<<<<< HEAD
+
   createServiceLogger
-=======
-  verifyTwilioSignature
->>>>>>> db2a8f33
+
 } = require('@repo/common');
 
 const SERVICE_NAME = 'call-agent-svc';
@@ -74,7 +72,7 @@
   const twilioClient = buildTwilioClient(runtime.twilio, logger);
 
   const app = express();
-<<<<<<< HEAD
+
   const server = http.createServer(app);
 
   app.use(helmet());
@@ -247,16 +245,7 @@
   app.use('/webhooks/twilio', twilioWebhookRouter);
 
   app.use(requireAuth());
-=======
-  const dashboardCors = createDashboardCors();
-  const authMiddleware = requireAuth();
-
-  app.use(helmet());
-  app.use(express.json({ limit: '512kb' }));
-  app.use(express.urlencoded({ extended: false }));
-  app.use(morgan('combined'));
-  app.use(dashboardCors);
->>>>>>> db2a8f33
+
 
   app.get('/health', authMiddleware, (req, res) => {
     res.json({ service: SERVICE_NAME, status: 'ok', timestamp: new Date().toISOString() });
@@ -266,7 +255,7 @@
     res.json(buildConfigReport(SERVICE_NAME));
   });
 
-<<<<<<< HEAD
+
   app.post('/call', async (req, res) => {
     const requestPayload = req.body || {};
     const to = typeof requestPayload.to === 'string' ? requestPayload.to.trim() : '';
@@ -496,6 +485,7 @@
       'OpenAI-Beta': 'realtime=v1',
       'User-Agent': `${SERVICE_NAME}/1.0`
     }
+
   });
 
   socket.on('open', () => {
@@ -559,30 +549,6 @@
     if (sessionId) {
       sessionStore.clearMonitor(sessionId, socket);
     }
-=======
-  // Dispatch endpoint (test mode for now)
-  app.post('/call', authMiddleware, (req, res) => {
-    const { to, from, message } = req.body || {};
-    const testMode = (process.env.TWILIO_TEST_MODE || 'true').toLowerCase() !== 'false';
-    const callSid = `CA${Math.random().toString(36).slice(2, 10)}${Date.now()}`;
-    const payload = {
-      status: testMode ? 'simulated' : 'queued',
-      to: to || 'unknown',
-      from: from || process.env.TWILIO_CALLER_ID || 'unknown',
-      message: message || null,
-      callSid
-    };
-    res.status(202).json(payload);
-  });
-
-  // Webhook placeholders with basic auth; signature verification to be added
-  app.post('/webhooks/twilio/status', twilioSignatureMiddleware, (req, res) => {
-    res.status(204).end();
-  });
-
-  app.post('/webhooks/twilio/media', twilioSignatureMiddleware, (req, res) => {
-    res.status(204).end();
->>>>>>> db2a8f33
   });
 
   socket.on('error', (err) => {
@@ -907,38 +873,4 @@
   bootstrap();
 }
 
-<<<<<<< HEAD
 module.exports = { bootstrap };
-=======
-module.exports = { bootstrap };
-
-function twilioSignatureMiddleware(req, res, next) {
-  const secret = process.env.TWILIO_WEBHOOK_SECRET;
-  if (!secret) {
-    return next();
-  }
-
-  const signature = req.get('X-Twilio-Signature');
-  const url = buildFullUrl(req);
-  const params = req.body || {};
-
-  const valid = verifyTwilioSignature({
-    authToken: secret,
-    url,
-    params,
-    signature
-  });
-
-  if (!valid) {
-    return res.status(403).json({ error: 'Invalid Twilio signature' });
-  }
-
-  return next();
-}
-
-function buildFullUrl(req) {
-  const protocol = req.headers['x-forwarded-proto'] || req.protocol || 'https';
-  const host = req.headers['x-forwarded-host'] || req.headers.host;
-  return `${protocol}://${host}${req.originalUrl}`;
-}
->>>>>>> db2a8f33
